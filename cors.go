package cors

import (
	"errors"
<<<<<<< HEAD
	"fmt"
=======
	"regexp"
>>>>>>> 99f9867d
	"strings"
	"time"

	"github.com/gin-gonic/gin"
)

// Config represents all available options for the middleware.
type Config struct {
	AllowAllOrigins bool

	// AllowOrigins is a list of origins a cross-domain request can be executed from.
	// If the special "*" value is present in the list, all origins will be allowed.
	// Default value is []
	AllowOrigins []string

	// AllowOriginFunc is a custom function to validate the origin. It takes the origin
	// as an argument and returns true if allowed or false otherwise. If this option is
	// set, the content of AllowOrigins is ignored.
	AllowOriginFunc func(origin string) bool

	// Same as AllowOriginFunc except also receives the full request context.
	// This function should use the context as a read only source and not
	// have any side effects on the request, such as aborting or injecting
	// values on the request.
	AllowOriginWithContextFunc func(c *gin.Context, origin string) bool

	// AllowMethods is a list of methods the client is allowed to use with
	// cross-domain requests. Default value is simple methods (GET, POST, PUT, PATCH, DELETE, HEAD, and OPTIONS)
	AllowMethods []string

	// AllowPrivateNetwork indicates whether the response should include allow private network header
	AllowPrivateNetwork bool

	// AllowHeaders is list of non simple headers the client is allowed to use with
	// cross-domain requests.
	AllowHeaders []string

	// AllowCredentials indicates whether the request can include user credentials like
	// cookies, HTTP authentication or client side SSL certificates.
	AllowCredentials bool

	// ExposeHeaders indicates which headers are safe to expose to the API of a CORS
	// API specification
	ExposeHeaders []string

	// MaxAge indicates how long (with second-precision) the results of a preflight request
	// can be cached
	MaxAge time.Duration

	// Allows to add origins like http://some-domain/*, https://api.* or http://some.*.subdomain.com
	AllowWildcard bool

	// Allows usage of popular browser extensions schemas
	AllowBrowserExtensions bool

	// Allows to add custom schema like tauri://
	CustomSchemas []string

	// Allows usage of WebSocket protocol
	AllowWebSockets bool

	// Allows usage of file:// schema (dangerous!) use it only when you 100% sure it's needed
	AllowFiles bool

	// Allows to pass custom OPTIONS response status code for old browsers / clients
	OptionsResponseStatusCode int
}

// AddAllowMethods is allowed to add custom methods
func (c *Config) AddAllowMethods(methods ...string) {
	c.AllowMethods = append(c.AllowMethods, methods...)
}

// AddAllowHeaders is allowed to add custom headers
func (c *Config) AddAllowHeaders(headers ...string) {
	c.AllowHeaders = append(c.AllowHeaders, headers...)
}

// AddExposeHeaders is allowed to add custom expose headers
func (c *Config) AddExposeHeaders(headers ...string) {
	c.ExposeHeaders = append(c.ExposeHeaders, headers...)
}

func (c Config) getAllowedSchemas() []string {
	allowedSchemas := DefaultSchemas
	if c.AllowBrowserExtensions {
		allowedSchemas = append(allowedSchemas, ExtensionSchemas...)
	}
	if c.AllowWebSockets {
		allowedSchemas = append(allowedSchemas, WebSocketSchemas...)
	}
	if c.AllowFiles {
		allowedSchemas = append(allowedSchemas, FileSchemas...)
	}
	if c.CustomSchemas != nil {
		allowedSchemas = append(allowedSchemas, c.CustomSchemas...)
	}
	return allowedSchemas
}

func (c Config) validateAllowedSchemas(origin string) bool {
	allowedSchemas := c.getAllowedSchemas()

	r, _ := regexp.Compile("^\\/(.+)\\/[gimuy]?$")
	if r.MatchString(origin) {
		// Normalize regexp-based origins
		origin = r.FindStringSubmatch(origin)[1]
		origin = strings.Replace(origin, "?", "", 1)
	}

	for _, schema := range allowedSchemas {
		if strings.HasPrefix(origin, schema) {
			return true
		}
	}
	return false
}

// Validate is check configuration of user defined.
func (c Config) Validate() error {
	hasOriginFn := c.AllowOriginFunc != nil
	hasOriginFn = hasOriginFn || c.AllowOriginWithContextFunc != nil

	if c.AllowAllOrigins && (hasOriginFn || len(c.AllowOrigins) > 0) {
		originFields := strings.Join([]string{
			"AllowOriginFunc",
			"AllowOriginFuncWithContext",
			"AllowOrigins",
		}, " or ")
		return fmt.Errorf(
			"conflict settings: all origins enabled. %s is not needed",
			originFields,
		)
	}
	if !c.AllowAllOrigins && !hasOriginFn && len(c.AllowOrigins) == 0 {
		return errors.New("conflict settings: all origins disabled")
	}
	for _, origin := range c.AllowOrigins {
		if !strings.Contains(origin, "*") && !c.validateAllowedSchemas(origin) {
			return errors.New("bad origin: origins must contain '*' or include " + strings.Join(c.getAllowedSchemas(), ","))
		}
	}
	return nil
}

func (c Config) parseWildcardRules() [][]string {
	var wRules [][]string

	if !c.AllowWildcard {
		return wRules
	}

	for _, o := range c.AllowOrigins {
		if !strings.Contains(o, "*") {
			continue
		}

		if c := strings.Count(o, "*"); c > 1 {
			panic(errors.New("only one * is allowed").Error())
		}

		i := strings.Index(o, "*")
		if i == 0 {
			wRules = append(wRules, []string{"*", o[1:]})
			continue
		}
		if i == (len(o) - 1) {
			wRules = append(wRules, []string{o[:i], "*"})
			continue
		}

		wRules = append(wRules, []string{o[:i], o[i+1:]})
	}

	return wRules
}

// DefaultConfig returns a generic default configuration mapped to localhost.
func DefaultConfig() Config {
	return Config{
		AllowMethods:     []string{"GET", "POST", "PUT", "PATCH", "DELETE", "HEAD", "OPTIONS"},
		AllowHeaders:     []string{"Origin", "Content-Length", "Content-Type"},
		AllowCredentials: false,
		MaxAge:           12 * time.Hour,
	}
}

// Default returns the location middleware with default configuration.
func Default() gin.HandlerFunc {
	config := DefaultConfig()
	config.AllowAllOrigins = true
	return New(config)
}

// New returns the location middleware with user-defined custom configuration.
func New(config Config) gin.HandlerFunc {
	cors := newCors(config)
	return func(c *gin.Context) {
		cors.applyCors(c)
	}
}<|MERGE_RESOLUTION|>--- conflicted
+++ resolved
@@ -2,11 +2,8 @@
 
 import (
 	"errors"
-<<<<<<< HEAD
 	"fmt"
-=======
 	"regexp"
->>>>>>> 99f9867d
 	"strings"
 	"time"
 
